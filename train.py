--- conflicted
+++ resolved
@@ -12,17 +12,12 @@
 def main(cfg: DictConfig):
     comm = MPI.COMM_WORLD
 
-<<<<<<< HEAD
-    bpe_obj = bpe.BPE(vocab_size=cfg.vocab_size, max_iters=cfg.max_iters, tokens_path=cfg.tokens_path,
-                      id2token_path=cfg.id2token_path, encodings_path=cfg.encodings_path, comm=comm)
-=======
     bpe_obj = bpe.BPE(max_iters=cfg.max_iters,
                       vocab_size=cfg.vocab_size,
                       tokens_path=cfg.tokens_path,
                       id2token_path=cfg.id2token_path,
                       encodings_path=cfg.encodings_path,
                       comm=comm)
->>>>>>> 82841890
 
     if comm.Get_rank() == 0:
         with open(hydra.utils.to_absolute_path(cfg.text_path), "r") as f:
